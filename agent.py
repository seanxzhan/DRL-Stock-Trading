--- conflicted
+++ resolved
@@ -1,203 +1,3 @@
-<<<<<<< HEAD
-import numpy as np
-import tensorflow as tf
-import random
-
-class PolicyGradientAgent(tf.keras.Model):
-    def __init__(self, state_size, num_stocks, past_num, resume=False):
-        """
-        this class inherits from tf.keras.Model
-        a general class of policy gradient RL agents using actor-critic
-        assume this agent can manage num_stocks stocks at the same time, and the agent's actions have no impact on
-        the stock environment. When performing each action, assume the agent can only sell/buy/hold one of the
-        num_stocks stocks.
-
-        the agent's action space is a tensor of size [3 * num_stocks], where indexes [3i, 3i+1, 3i+2] refers to the
-        i-th stock (zero-indexing). Each element of this tensor is in [0, 1] and all elements should sum up to 1 (this
-        tensor is a probability of taking each action). For the i-th stock, action[3i] is the probability of holding,
-        action[3i+1] is the probability of buying, action[3i+2] is the probability of selling.
-        To choose an action, we sample from this probability tensor and get an index k. if (k mod 3) == 0, then the
-        agent will do nothing. if (k mod 3) == 1, then the agent will buy (action[k] * self.max_buy) amount of the
-        corresponding stock. If (k mod 3) == 2, then the agent will sell (action[k] * self.max_sell) amount of the
-        corresponding stock.
-
-        :param state_size: the size of the state space, passed in from pre-processing
-        :param num_stocks: the number of stocks the agent manages at once
-        :param past_num: the past number of days to consider when making the current decision
-        :param resume: True if creating the model from a previously trained model, False if training a new model from
-                        random weights
-        """
-        super(PolicyGradientAgent, self).__init__()
-
-        # stock market decision hyper params
-        self.max_sell = 100  # the dollar amount the agent is willing to sell at most in one action
-        self.max_buy = 100  # the dollar amount the agent is willing to buy at most in one action
-        self.capital = 1000  # the initial amount of capital the agent holds
-
-        # RL agent params
-        self.state_size = state_size
-        self.num_stocks = num_stocks
-        self.batch_size = 50
-        self.buffer = []  # initialize the memory replay buffer
-        self.buffer_size = 100  # maximum episodes the buffer can hold
-        self.buffer_num_elt = 0  # the number of current elements in the buffer
-        self.buffer_episode_lens = []  # a list of `episode length` of experience that were stored in the buffer
-                                        # used to facilitate self.forget()
-        self.num_actions = 3 * self.num_stocks
-        self.actor_H1 = 24  # hidden layer output sizes
-        self.actor_H2 = 24
-        self.critic_H1 = 64
-        self.critic_H2 = 16
-        self.lr_schedule = tf.keras.optimizers.schedules.PiecewiseConstantDecay(boundaries=[30, 110, 220, 300],
-                                                                                values=[0.01, 0.005, 0.003, 0.002,
-                                                                                        0.001])
-        self.optimizer = tf.keras.optimizers.Adam(learning_rate=self.lr_schedule)
-
-        # model layers
-        self.resume = resume
-        self.actor_gru_1 = tf.keras.layers.GRU(self.actor_H1, return_sequences=True, return_state=True)
-        self.actor_dropout_1 = tf.keras.layers.Dropout(rate=0.1)
-        self.actor_gru_2 = tf.keras.layers.GRU(self.actor_H2)
-        self.actor_dropout_2 = tf.keras.layers.Dropout(rate=0.1)
-        self.actor_dense = tf.keras.layers.Dense(self.num_actions, activation='softmax')
-        self.critic_dense_1 = tf.keras.layers.Dense(self.critic_H1, activation='relu')
-        self.critic_dense_2 = tf.keras.layers.Dense(self.critic_H2, activation='relu')
-        self.critic_dense_3 = tf.keras.layers.Dense(1)
-        # attempt to use the keras.Sequential API
-        # if resume:
-        #     self.actor = tf.keras.models.load_model("saved_actor_model")
-        #     self.critic = tf.keras.models.load_model("saved_critic_model")
-        # else:
-        #     # actor
-        #     self.actor = tf.keras.models.Sequential()
-        #     self.actor.add(tf.keras.layers.GRU(self.actor_H1))
-        #     self.actor.add(tf.keras.layers.Dropout(rate=0.1))
-        #     self.actor.add(tf.keras.layers.GRU(self.actor_H2))
-        #     self.actor.add(tf.keras.layers.Dropout(rate=0.1))
-        #     self.actor.add(tf.keras.layers.Dense(self.num_actions, activation='softmax'))
-        #     self.actor.compile(optimizer=self.optimizer,
-        #           loss=tf.keras.losses.CategoricalCrossentropy(from_logits=False))
-        #     # critic
-        #     self.critic = tf.keras.models.Sequential()
-        #     self.critic.add(tf.keras.layers.Concatenate())
-        #     self.critic.add(tf.keras.layers.Dense(self.critic_H1, activation='relu'))
-        #     self.critic.add(tf.keras.layers.Dense(self.critic_H2, activation='relu'))
-        #     self.critic.add(tf.keras.layers.Dense(1))
-        #     self.critic.compile(optimizer=self.optimizer, loss=tf.keras.losses.MSE)
-
-    def call(self, states):
-        """
-        performs the forward pass on a bunch of states, generate probabilities for taking each action
-        uses 2 GRU to summarize sequential stock data, and a dense layer to classify to actions
-
-        :param states: a batch of input states [self.batch_sz * self.past_num * self.state_size]
-        :return a tensor of size [batch_sz * self.num_actions], representing the action probability of taking each
-                action
-                a tensor that summarize the states tensor of shape [batch_sz * self.actor_H2]
-        """
-        gru_1_out_whole_seq, _ = self.actor_dropout_1(self.actor_gru_1(states))  # [batch_sz * past_num * actor_H1]
-        gru_2_out = self.actor_dropout_2(self.actor_gru_2(gru_1_out_whole_seq))  # [batch_sz * actor_H2]
-        actor_out = self.actor_dense(gru_2_out)  # [batch_sz * self.num_actions]
-        return actor_out, gru_2_out
-
-    def value(self, states_summary):
-        """
-        this is the critic, it estimates the value of being in each state using the value network
-        pass the summary of states info through 3 dense layers
-
-        :param states_summary: a batch of summary of input states [self.batch_sz * self.actor_H2], this is the second
-                                output of the call function
-        :return a tensor of size [batch_sz * 1] representing the value of each inputted states
-        """
-        hidden_1 = self.critic_dense_1(states_summary)  # [batch_sz * self.critic_H1]
-        hidden_2 = self.critic_dense_2(hidden_1)  # [batch_sz * self.critic_H2]
-        value_out = self.critic_dense_3(hidden_2)  # [batch_sz * 1]
-        return value_out
-
-    def loss(self, states, actions_taken, discounted_reward):
-        """
-        computes the loss of a single forward pass for the agent
-
-        :param states: a batch of input states [self.batch_sz * self.past_num * self.state_size]
-        :param actions_taken: the sequence of actions that the agent actually took in the episode. [batch_sz]
-        :param discounted_reward: discounted rewards through the batch. [batch_sz]
-        :return a scalar loss of the whole batch
-        """
-        action_probs, states_summary = self.call(states)
-        values = self.value(states_summary)  # [batch_sz * 1]
-        values = tf.reshape(values, (-1))  # [batch_sz]
-        probs_of_action_taken = tf.gather_nd(action_probs,
-                                             list(zip(np.arange(len(actions_taken)), actions_taken)))  # [batch_sz]
-        advantage = discounted_reward - values  # [batch_sz]
-        actor_loss = - tf.reduce_sum(tf.math.multiply(tf.math.log(probs_of_action_taken), tf.stop_gradient(advantage)))
-        critic_loss = tf.reduce_sum(tf.math.square(advantage))
-        loss = actor_loss + critic_loss  # scalar loss of the batch
-        return loss
-
-    # def actor_loss(self, action_probs, actions_taken, discounted_reward):
-    #     """
-    #     computes the loss of a single forward pass for the agent's actor module
-    #
-    #     :param action_probs: a batch of probabilities of the agent taking each aciton. [batch_sz * self.num_actions]
-    #     :param actions_taken: the sequence of actions that the agent actually took in the episode. [batch_sz]
-    #     :param discounted_reward: discounted rewards through the batch. [batch_sz]
-    #     """
-    #     pass
-    #
-    # def critic_loss(self, action_probs, actions_taken, discounted_reward):
-    #     """
-    #     computes the loss of a single forward pass for the agent's critic module
-    #
-    #     :param action_probs: a batch of probabilities of the agent taking each aciton. [batch_sz * self.num_actions]
-    #     :param actions_taken: the sequence of actions that the agent actually took in the episode. [batch_sz]
-    #     :param discounted_reward: discounted rewards through the batch. [batch_sz]
-    #     """
-    #     pass
-
-    def remember(self, states, actions, discounted_rewards):
-        """
-        put an entire episode of states, actions, rewards into the memory-replay buffer
-        call this function right after an entire episode of (s,a,r) is generated to remember the episode
-
-        :param states: the sequence of states in an episode. [episode_len]
-        :param actions: the sequence of actions in an episode. [episode_len]
-        :param discounted_rewards: the sequence of rewards received in an episode. [episode_len]
-        :return Nothing
-        """
-        if self.buffer_num_elt >= self.buffer_size:
-            self.forget()
-        episode_len = len(states)
-        list_of_pairs = list(zip(states, actions, discounted_rewards))
-        self.buffer += list_of_pairs
-        self.buffer_episode_lens.append(episode_len)
-
-    def forget(self):
-        """
-        get rid of the earliest episode in the memory buffer, because the experience is no longer useful.
-        """
-        earliest_episode_len = self.buffer_episode_lens.pop(0)  # number of elements to remove
-        del self.buffer[:earliest_episode_len]  # remove the first n elements
-
-    def experience_replay(self):
-        """
-        sample from the current memory buffer to get (state, action, discounted_reward) pairs and train on these
-        experience replay will make the stock data more iid and stablize training
-        This function is used to sample from self.buffer
-
-        :return (states, actions_taken, discounted_reward), each of which is a list of length [batch_sz]
-                if the buffer is large enough, else the length is [self.buffer_size]
-        """
-        if len(self.buffer) < self.batch_size:
-            # not enough experience to sample from, just use all exp
-            states, actions_taken, discounted_reward = list(zip(*self.buffer))  # unzip the buffer
-            return states, actions_taken, discounted_reward
-        else:
-            # enough experience to sample from
-            list_of_pairs = random.sample(self.buffer, self.batch_size)  # sample batch_size of samples from buffer
-            states, actions_taken, discounted_reward = list(zip(*list_of_pairs))
-            return states, actions_taken, discounted_reward
-
-=======
 import numpy as np
 import tensorflow as tf
 import random
@@ -433,5 +233,4 @@
             # enough experience to sample from
             list_of_pairs = random.sample(self.buffer, self.batch_size)  # sample batch_size of samples from buffer
             states, actions_taken, discounted_reward = list(zip(*list_of_pairs))
-            return states, actions_taken, discounted_reward
->>>>>>> b63044d4
+            return states, actions_taken, discounted_reward