import numpy as np
import tensorflow as tf
import random



class PolicyGradientAgent(tf.keras.Model):
    def __init__(self, datum_size, num_stocks, past_num, resume=False):
        """
        this class inherits from tf.keras.Model
        a general class of policy gradient RL agents using actor-critic
        assume this agent can manage num_stocks stocks at the same time, and the agent's actions have no impact on
        the stock environment. When performing each action, assume the agent can only sell/buy/hold one of the
        num_stocks stocks.

        (outdated, don't read, kept for documentation purpose)
        # the agent's action space is a tensor of size [3 * num_stocks], where indexes [3i, 3i+1, 3i+2] refers to the
        # i-th stock (zero-indexing). Each element of this tensor is in [0, 1] and all elements should sum up to 1 (this
        # tensor is a probability of taking each action). For the i-th stock, action[3i] is the probability of holding,
        # action[3i+1] is the probability of buying, action[3i+2] is the probability of selling.
        # To choose an action, we sample from this probability tensor and get an index k. if (k mod 3) == 0, then the
        # agent will do nothing. if (k mod 3) == 1, then the agent will buy (action[k] * self.max_buy) amount of the
        # corresponding stock. If (k mod 3) == 2, then the agent will sell (action[k] * self.max_sell) amount of the
        # corresponding stock.

        :param datum_size: the size of the state space, passed in from pre-processing
        :param num_stocks: the number of stocks the agent manages at once
        :param past_num: the past number of days to consider when making the current decision
        :param resume: True if creating the model from a previously trained model, False if training a new model from
                        random weights
        """
        super(PolicyGradientAgent, self).__init__()

        # stock market decision hyper params
        self.max_sell = 100  # the dollar amount the agent is willing to sell at most in one action
        self.max_buy = 100  # the dollar amount the agent is willing to buy at most in one action
        self.capital = 1000  # the initial amount of capital the agent holds
        self.past_num = past_num  # the number of days of historical financial data the agent will consider when
                                    # making the current decision.

        # RL agent params
        self.datum_size = datum_size
        self.num_stocks = num_stocks
        self.batch_size = 60
        self.buffer = []  # initialize the memory replay buffer
        self.buffer_size = 100  # maximum episodes the buffer can hold
        self.buffer_num_elt = 0  # the number of current elements in the buffer
        self.buffer_episode_lens = []  # a list of `episode length` of experience that were stored in the buffer
                                        # used to facilitate self.forget()
        self.num_actions = 3 * self.num_stocks
        self.actor_H1 = 14  # hidden layer output sizes
        self.actor_H2 = 30
        self.critic_H1 = 60
        self.critic_H2 = 30
        self.lr_schedule = tf.keras.optimizers.schedules.PiecewiseConstantDecay(boundaries=[30, 110, 220, 300],
                                                                                values=[0.01, 0.005, 0.003, 0.002,
                                                                                        0.001])
        # self.lr_schedule = 0.001
        self.lr_schedule = tf.keras.optimizers.schedules.ExponentialDecay(initial_learning_rate=0.001,
                                                                          decay_rate=0.99, decay_steps=100000)
        self.optimizer = tf.keras.optimizers.Adam(learning_rate=self.lr_schedule)

        # model layers
        self.resume = resume
        # self.lift = tf.keras.layers.Dense(36)
        self.actor_gru_1 = tf.keras.layers.GRU(self.actor_H1, return_sequences=True, return_state=True)
        self.actor_dropout_1 = tf.keras.layers.Dropout(rate=0.1)
        self.actor_gru_2 = tf.keras.layers.GRU(self.actor_H2)
        self.actor_dropout_2 = tf.keras.layers.Dropout(rate=0.1)
        self.actor_dense = tf.keras.layers.Dense(self.num_actions)
        self.critic_dense_1 = tf.keras.layers.Dense(self.critic_H1, activation='relu')
        self.critic_dense_2 = tf.keras.layers.Dense(self.critic_H2, activation='relu')
        self.critic_dense_3 = tf.keras.layers.Dense(1)
        # attempt to use the keras.Sequential API
        # if resume:
        #     self.actor = tf.keras.models.load_model("saved_actor_model")
        #     self.critic = tf.keras.models.load_model("saved_critic_model")
        # else:
        #     # actor
        #     self.actor = tf.keras.models.Sequential()
        #     self.actor.add(tf.keras.layers.GRU(self.actor_H1))
        #     self.actor.add(tf.keras.layers.Dropout(rate=0.1))
        #     self.actor.add(tf.keras.layers.GRU(self.actor_H2))
        #     self.actor.add(tf.keras.layers.Dropout(rate=0.1))
        #     self.actor.add(tf.keras.layers.Dense(self.num_actions, activation='softmax'))
        #     self.actor.compile(optimizer=self.optimizer,
        #           loss=tf.keras.losses.CategoricalCrossentropy(from_logits=False))
        #     # critic
        #     self.critic = tf.keras.models.Sequential()
        #     self.critic.add(tf.keras.layers.Concatenate())
        #     self.critic.add(tf.keras.layers.Dense(self.critic_H1, activation='relu'))
        #     self.critic.add(tf.keras.layers.Dense(self.critic_H2, activation='relu'))
        #     self.critic.add(tf.keras.layers.Dense(1))
        #     self.critic.compile(optimizer=self.optimizer, loss=tf.keras.losses.MSE)

    def call(self, states):
        """
        performs the forward pass on a bunch of states, generate probabilities for taking each action
        uses 2 GRU to summarize sequential stock data, and a dense layer to classify to actions

        :param states: a batch of state tuples (self.batch_sz, ), where each tuple is (<price_history>, <portfolio>)
                        where price_history is of shape (model.num_stocks, model.past_num, datum_size),
                        and portfolio is of shape (model.num_stocks+1,)
        :return a tensor of size (batch_sz, self.num_stock, 3), representing the action probability of taking each
                action. The tensor always sums to 1 on the last dimension (the prob of buying/selling/holding a
                particular stock on a particular day sums to one)
                a tensor that summarize the states tensor of shape [batch_sz * self.actor_H2]
        """
        # extract info from states
        price_history = [state[0] for state in states]  # (batch_sz, num_stocks, past_num, datum_size)
        price_history = tf.transpose(price_history, perm=[0, 2, 1, 3])  # (batch_sz, past_num, num_stocks, datum_size)
        price_history = tf.reshape(price_history, (-1, self.past_num, self.num_stocks * self.datum_size))  # (batch_sz, past_num, num_stocks * datum_size)
        portfolio = [state[1] for state in states]  # (batch_sz, num_stock + 1)
        # pass through layers
        # price_history = self.lift(price_history)
        gru_1_out_whole_seq, _ = self.actor_gru_1(price_history)  # (batch_sz, past_num, actor_H1)
        gru_1_out_whole_seq = self.actor_dropout_1(gru_1_out_whole_seq)
        gru_2_out = self.actor_dropout_2(self.actor_gru_2(gru_1_out_whole_seq))  # (batch_sz, actor_H2)
        past_and_current_info = tf.concat([gru_2_out, portfolio], axis=1)  # (batch_sz, actor_H2 + num_stock + 1)
        actor_out = self.actor_dense(past_and_current_info)  # (batch_sz * self.num_actions)
        # reshape the output and softmax
        actor_out = tf.reshape(actor_out, (-1, self.num_stocks, 3))
        action_probs = tf.nn.softmax(actor_out)  # softmaxes across last dimension only
        return action_probs, past_and_current_info

    def value(self, states_summary):
        """
        this is the critic, it estimates the value of being in each state using the value network
        pass the summary of states info through 3 dense layers

        :param states_summary: a batch of summary of input states (self.batch_sz, self.num_actions), this is the second
                                output of the call function
        :return a tensor of size (batch_sz, 1) representing the value of each inputted states
        """
        hidden_1 = self.critic_dense_1(states_summary)  # (batch_sz * self.critic_H1)
        hidden_2 = self.critic_dense_2(hidden_1)  # (batch_sz * self.critic_H2)
        value_out = self.critic_dense_3(hidden_2)  # (batch_sz * 1)
        return value_out

    def loss(self, states, actions_taken, discounted_reward):
        """
        computes the loss of a single forward pass for the agent

        :param states: a batch of state tuples (self.batch_sz, ), where each tuple is (<price_history>, <portfolio>)
                        where price_history is of shape (model.num_stocks, model.past_num, datum_size),
                        and portfolio is of shape (model.num_stocks+1,)
        :param actions_taken: a batch of the sequence of actions that the agent actually took in the episode.(batch_sz,)
                                Each action is of shape (model.num_stocks,) containing values of
                                0 (hold), 1 (buy), or 2 (sell), corresponding to the action taken for a stock.
                              if batch_sz==2 and num_stocks==3, example: [[2, 2, 1], [1, 0, 2]]
        :param discounted_reward: discounted rewards through the batch. (batch_sz, )
        :return a scalar loss of the whole batch
        """
        action_probs, states_summary = self.call(states)  # action_probs: (batch_sz, self.num_stock, 3)
        values = self.value(states_summary)  # (batch_sz, 1)
        values = tf.reshape(values, (-1))  # (batch_sz,)
        hot_tens = tf.one_hot(actions_taken, 3)  # depth of 3, since we have 3 possible actions
        # only desired indices will be multiplied by 1, others are multiplied by 0
        filtered_tens = tf.multiply(action_probs, hot_tens) 
<<<<<<< HEAD
        # add the last dimension to get rid of 0's from filtered_tens
        probs_action_taken_each_stock = tf.reduce_sum(filtered_tens, axis=-1, keepdims=True)  # (batch_sz, num_stocks)
        # assume each stock is independent
        probs_of_action_taken = tf.math.reduce_prod(probs_action_taken_each_stock, axis=1)
=======
        # add the last dimension to get rid of 0's from filtered_tens. result: (batch_sz, num_stocks)
        probs_action_taken_each_stock = tf.keras.backend.sum(filtered_tens, axis=-1) #option1
        # probs_action_taken_each_stock = tf.reduce_sum(filtered_tens, axis=-1, keepdims=True) #option2
        probs_of_action_taken = tf.reduce_sum(probs_action_taken_each_stock, axis=1)
        # assume each stock is independent
        # probs_of_action_taken = tf.reduce_prod(probs_action_taken_each_stock, axis=1)
        # probs_of_action_taken = tf.reshape(probs_of_action_taken, (probs_of_action_taken.shape[0],)) #option2
>>>>>>> f3bbfec6
        
        advantage = discounted_reward - values  # (batch_sz,)
        actor_loss = - tf.reduce_sum(tf.math.multiply(tf.math.log(probs_of_action_taken), tf.stop_gradient(advantage)))
        critic_loss = tf.reduce_sum(tf.math.square(advantage))
        loss = actor_loss + critic_loss  # scalar loss of the batch
        return loss

    # def actor_loss(self, action_probs, actions_taken, discounted_reward):
    #     """
    #     computes the loss of a single forward pass for the agent's actor module
    #
    #     :param action_probs: a batch of probabilities of the agent taking each aciton. [batch_sz * self.num_actions]
    #     :param actions_taken: the sequence of actions that the agent actually took in the episode. [batch_sz]
    #     :param discounted_reward: discounted rewards through the batch. [batch_sz]
    #     """
    #     pass
    #
    # def critic_loss(self, action_probs, actions_taken, discounted_reward):
    #     """
    #     computes the loss of a single forward pass for the agent's critic module
    #
    #     :param action_probs: a batch of probabilities of the agent taking each aciton. [batch_sz * self.num_actions]
    #     :param actions_taken: the sequence of actions that the agent actually took in the episode. [batch_sz]
    #     :param discounted_reward: discounted rewards through the batch. [batch_sz]
    #     """
    #     pass

    def remember(self, states, actions, discounted_rewards):
        """
        put an entire episode of states, actions, rewards into the memory-replay buffer
        call this function right after an entire episode of (s,a,r) is generated to remember the episode

        :param states: an episode_len of state tuples (self.batch_sz, ), where each tuple is
                        (<price_history>, <portfolio>), where price_history is of shape
                        (model.num_stocks, model.past_num, datum_size), and portfolio is of shape (model.num_stocks+1,)
        :param actions: an episode_len of the sequence of actions that the agent actually took in the episode.
                        (episode_len, self.num_stocks)
                        Each action is of shape (model.num_stocks,) containing values of 0 (hold), 1 (buy), or 2 (sell),
                        corresponding to the action taken for a stock.
        :param discounted_rewards: the sequence of rewards received in an episode. (episode_len, )
        :return Nothing
        """
        if self.buffer_num_elt >= self.buffer_size:
            self.forget()
        episode_len = len(states)
        list_of_pairs = list(zip(states, actions, discounted_rewards))
        self.buffer += list_of_pairs
        self.buffer_episode_lens.append(episode_len)

    def forget(self):
        """
        get rid of the earliest episode in the memory buffer, because the experience is no longer useful.
        """
        earliest_episode_len = self.buffer_episode_lens.pop(0)  # number of elements to remove
        del self.buffer[:earliest_episode_len]  # remove the first n elements

    def experience_replay(self):
        """
        sample from the current memory buffer to get (state, action, discounted_reward) pairs and train on these
        experience replay will make the stock data more iid and stablize training
        This function is used to sample from self.buffer

        :return (states, actions_taken, discounted_reward), each of which is a list of length [batch_sz]
                if the buffer is large enough, else the length is [self.buffer_size]
        """
        if len(self.buffer) < self.batch_size:
            # not enough experience to sample from, just use all exp
            states, actions_taken, discounted_reward = list(zip(*self.buffer))  # unzip the buffer
            return states, actions_taken, discounted_reward
        else:
            # enough experience to sample from
            list_of_pairs = random.sample(self.buffer, self.batch_size)  # sample batch_size of samples from buffer
            states, actions_taken, discounted_reward = list(zip(*list_of_pairs))
            return states, actions_taken, discounted_reward
<|MERGE_RESOLUTION|>--- conflicted
+++ resolved
@@ -157,20 +157,13 @@
         hot_tens = tf.one_hot(actions_taken, 3)  # depth of 3, since we have 3 possible actions
         # only desired indices will be multiplied by 1, others are multiplied by 0
         filtered_tens = tf.multiply(action_probs, hot_tens) 
-<<<<<<< HEAD
-        # add the last dimension to get rid of 0's from filtered_tens
-        probs_action_taken_each_stock = tf.reduce_sum(filtered_tens, axis=-1, keepdims=True)  # (batch_sz, num_stocks)
+        # add the last dimension to get rid of 0's from filtered_tens. result: (batch_sz, num_stocks)
+        # probs_action_taken_each_stock = tf.keras.backend.sum(filtered_tens, axis=-1)  # option1
+        probs_action_taken_each_stock = tf.reduce_sum(filtered_tens, axis=-1, keepdims=True)  # option2
+        # probs_of_action_taken = tf.reduce_sum(probs_action_taken_each_stock, axis=1)
         # assume each stock is independent
-        probs_of_action_taken = tf.math.reduce_prod(probs_action_taken_each_stock, axis=1)
-=======
-        # add the last dimension to get rid of 0's from filtered_tens. result: (batch_sz, num_stocks)
-        probs_action_taken_each_stock = tf.keras.backend.sum(filtered_tens, axis=-1) #option1
-        # probs_action_taken_each_stock = tf.reduce_sum(filtered_tens, axis=-1, keepdims=True) #option2
-        probs_of_action_taken = tf.reduce_sum(probs_action_taken_each_stock, axis=1)
-        # assume each stock is independent
-        # probs_of_action_taken = tf.reduce_prod(probs_action_taken_each_stock, axis=1)
-        # probs_of_action_taken = tf.reshape(probs_of_action_taken, (probs_of_action_taken.shape[0],)) #option2
->>>>>>> f3bbfec6
+        probs_of_action_taken = tf.reduce_prod(probs_action_taken_each_stock, axis=1)
+        probs_of_action_taken = tf.reshape(probs_of_action_taken, (probs_of_action_taken.shape[0],)) #option2
         
         advantage = discounted_reward - values  # (batch_sz,)
         actor_loss = - tf.reduce_sum(tf.math.multiply(tf.math.log(probs_of_action_taken), tf.stop_gradient(advantage)))
