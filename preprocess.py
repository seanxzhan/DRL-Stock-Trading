--- conflicted
+++ resolved
@@ -12,15 +12,9 @@
               Each tensor has dimension [num_stocks, num_days, datum_size]
     """
     str_tickers = ' '.join(all_tickers)
-<<<<<<< HEAD
-    num_stocks = len(all_tickers)    
-    state_size = 5      # open, high, low, adjusted close, volume
-    training_ratio = 0.9
-=======
     num_stocks = len(all_tickers)
     datum_size = 5      # open, high, low, adjusted close, volume
     training_ratio = 0.8
->>>>>>> 8969b31f
 
     # start, end, interval can be changed
     daily_data = yf.download(
@@ -44,9 +38,6 @@
     test_data = daily_data[:, cutoff:num_days, :]
 
     all_tickers.append("CASH")
-<<<<<<< HEAD
-    return train_data, test_data, all_tickers
-=======
     return train_data, test_data, all_tickers
 
 
@@ -58,5 +49,4 @@
 #     interval = "1d",
 #     group_by = "ticker"
 # )
-# data_hourly = tf.convert_to_tensor(data_hourly)
->>>>>>> 8969b31f
+# data_hourly = tf.convert_to_tensor(data_hourly)