import yfinance as yf
import tensorflow as tf


def get_data(all_tickers, training_ratio=0.8):
    """
    Import data from yfinance and split data into training set and testing set

    :param all_tickers: a list of all the Stock names whose data needs to be retrived
    :param training_ratio: the ratio of the training set in the whole dataset

    :returns: (train_data, test_data, all_tickers)
              Each data tensor has dimension (num_stocks, num_days, datum_size)
              all_tickers is a list with "CASH" appended to the end of input tickers
    """
    str_tickers = ' '.join(all_tickers)
    num_stocks = len(all_tickers)
    datum_size = 5      # open, high, low, adjusted close, volume
<<<<<<< HEAD
=======
    training_ratio = 0.8
    validating_ratio = 0.1
>>>>>>> 2f542ea9

    # start, end, interval can be changed
    daily_data = yf.download(
        tickers = str_tickers,
        start = "2010-01-01",
        end = "2020-01-01",
        interval = "1d", 
        group_by = "ticker"
    )

    labels = list(filter(lambda x: x[1] in ['Close'], daily_data.columns.values))
    daily_data = daily_data.drop(columns=labels)
    daily_data = tf.convert_to_tensor(daily_data, dtype=tf.float32)
    num_days = daily_data.shape[0]
    daily_data = tf.reshape(daily_data, [num_days, num_stocks, datum_size])
    daily_data = tf.transpose(daily_data, perm=[1, 0, 2]) 
    # now daily_data has dimension [num_stocks, num_days, datum_size]

    train_cutoff = int(training_ratio * num_days)
    valid_cutoff = int(validating_ratio * num_days) + train_cutoff
    train_data = daily_data[:, 0:train_cutoff, :]
    valid_data = daily_data[:, train_cutoff:valid_cutoff, :]
    test_data = daily_data[:, valid_cutoff:num_days, :]

    all_tickers.append("CASH")
    return train_data, valid_data, test_data, all_tickers<|MERGE_RESOLUTION|>--- conflicted
+++ resolved
@@ -2,7 +2,7 @@
 import tensorflow as tf
 
 
-def get_data(all_tickers, training_ratio=0.8):
+def get_data(all_tickers, training_ratio=0.8, validating_ratio=0.1):
     """
     Import data from yfinance and split data into training set and testing set
 
@@ -16,11 +16,6 @@
     str_tickers = ' '.join(all_tickers)
     num_stocks = len(all_tickers)
     datum_size = 5      # open, high, low, adjusted close, volume
-<<<<<<< HEAD
-=======
-    training_ratio = 0.8
-    validating_ratio = 0.1
->>>>>>> 2f542ea9
 
     # start, end, interval can be changed
     daily_data = yf.download(
