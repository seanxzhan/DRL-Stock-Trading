import yfinance as yf
import tensorflow as tf


def get_data(all_tickers):
    """
    Import data from yfinance and split data into training set and testing set

    :param all_tickers: a list of all the Stock names whose data needs to be retrived

    :returns: A tuple of tensors (training set, testing set). 
              Each tensor has dimension [num_stocks, num_days, state_size]
    """
<<<<<<< HEAD
=======
    all_tickers = ["AAPL", "AMZN", "MSFT", "INTC", "REGN"]
    all_tickers.append("ADBE")
    all_tickers.append("DIS")
    all_tickers.append("JNJ")
    all_tickers.append("HON")
    all_tickers.append("PFE")
>>>>>>> f3bbfec6
    str_tickers = ' '.join(all_tickers)
    num_stocks = len(all_tickers)    
    state_size = 5      # open, high, low, adjusted close, volume
    train_to_test_ratio = 1  # TODO: change this back

    # start, end, interval can be changed
    daily_data = yf.download(
        tickers = str_tickers,
        start = "2000-01-01",
        end = "2020-01-01",
        interval = "1d", 
        group_by = "ticker"
    )

    labels = list(filter(lambda x: x[1] == 'Close', daily_data.columns.values))
    daily_data = daily_data.drop(columns=labels)
    daily_data = tf.convert_to_tensor(daily_data, dtype=tf.float32)
    num_days = daily_data.shape[0]
    daily_data = tf.reshape(daily_data, [num_days, num_stocks, state_size])
    daily_data = tf.transpose(daily_data, perm=[1, 0, 2]) 
    # now daily_data has dimension [num_stocks, num_days, state_size]

    cutoff = int(train_to_test_ratio * num_days)
    train_data = daily_data[:, 0:cutoff, :]
    test_data = daily_data[:, cutoff:num_days, :]
    #TODO: necessary to save this data?

    #all_tickers_cash = ["AAPL", "AMZN", "MSFT", "INTC", "REGN", "CASH"]
    all_tickers.append("CASH")
    return train_data, test_data, all_tickers


# IF WE DECIDE TO DO HOURLY DATA:
# data_hourly = yf.download(
#     tickers = "AAPL", # it seems like yfinance doesn't support hourly data for multiple tickers
#     start = "2018-11-21", # must be within the last 730 days
#     end = "2020-11-19",
#     interval = "1d",
#     group_by = "ticker"
# )
# data_hourly = tf.convert_to_tensor(data_hourly)<|MERGE_RESOLUTION|>--- conflicted
+++ resolved
@@ -11,15 +11,6 @@
     :returns: A tuple of tensors (training set, testing set). 
               Each tensor has dimension [num_stocks, num_days, state_size]
     """
-<<<<<<< HEAD
-=======
-    all_tickers = ["AAPL", "AMZN", "MSFT", "INTC", "REGN"]
-    all_tickers.append("ADBE")
-    all_tickers.append("DIS")
-    all_tickers.append("JNJ")
-    all_tickers.append("HON")
-    all_tickers.append("PFE")
->>>>>>> f3bbfec6
     str_tickers = ' '.join(all_tickers)
     num_stocks = len(all_tickers)    
     state_size = 5      # open, high, low, adjusted close, volume
