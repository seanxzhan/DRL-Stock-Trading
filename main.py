--- conflicted
+++ resolved
@@ -110,11 +110,7 @@
     """
     Main
     """
-<<<<<<< HEAD
-    NUM_EPOCH = 10
-=======
     NUM_EPOCHS = 10
->>>>>>> 8969b31f
     RESUME = False
     SAVE = False
     RANDOMIZE = False
@@ -157,15 +153,9 @@
         print(f'\n======================== EPOCH {i+1} of {NUM_EPOCHS} ========================')
         # start_day = randint(0, num_days - model.past_num - model.batch_size)  # TODO: inefficient usage of data?
         # sample = train_data[:, start_day:, :]
-<<<<<<< HEAD
-        epoch_loss, rewards_list = train(train_data, model, x_tickers, RANDOMIZE, num_rand_stocks=num_rand_stocks)  # change to sample for random initial time step
-        print(f"Avg Loss for epoch {i + 1} is {tf.reduce_mean(epoch_loss)}")
-        # visualize_linegraph(rewards_list)
-=======
         episode_max_days = 200
         epoch_loss = train(train_data, model, x_tickers, RANDOMIZE, num_rand_stocks=num_rand_stocks, episode_max_days=episode_max_days)
         print(f"Avg Loss for epoch {i} is {tf.reduce_mean(epoch_loss)}")
->>>>>>> 8969b31f
     if SAVE:
         save_model(model, 'saved_model')
 
