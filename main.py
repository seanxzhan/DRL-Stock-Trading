import numpy as np
import tensorflow as tf
from agent import PolicyGradientAgent
from stock_env import *
from visual_helpers import visualize_linegraph, visualize_portfolio


def train(train_data, model):
    """
    the train function, train the model for an entire epoch

    :param train_data: the preprocessed training data, of shape [num_stocks, num_days, datum_size]
    :param model: the RL agent

    :return to be decided
    """
    batch_size = model.batch_size
    num_days = train_data.shape[1]
    # TODO: 0) batch the train_data, and for each batch:
    # TODO: 1) generate an episode, put it in the memory buffer (use generate_episode() from stock_env.py)
    # TODO: 2) sample a batch of (state, action, reward) from the memory buffer
    # TODO: 3) compute the discounted rewards
    # TODO: 4) compute the loss, run back prop on the model
    loss = []
    for batch in range(0, int(num_days / batch_size)):
        print("Training batch #{}".format(batch))
        start = batch * batch_size
        end = start + batch_size
        batch_input = train_data[:, start:end, :]
        env = StockEnv(batch_input)
        with tf.GradientTape() as tape:
            states, actions, rewards = env.generate_episode(model)
            discounted_rewards = discount(rewards)
            model.remember(states, actions, discounted_rewards)
<<<<<<< HEAD
            repl_states, repl_actions, repl_discounted_rewards = model.experience_replay()
            
            repl_states = tf.convert_to_tensor(repl_states)
            repl_actions = tf.convert_to_tensor(repl_actions)
            repl_discounted_rewards = tf.convert_to_tensor(repl_discounted_rewards)
=======
            # repl_states, repl_actions, repl_discounted_rewards = model.experience_replay()
            repl_states, repl_actions, repl_discounted_rewards = states, actions, discounted_rewards
            # TODO: remove this after experience replay is finished
            # repl_states = tf.convert_to_tensor(repl_states)
            # repl_actions = tf.convert_to_tensor(repl_actions)
            # repl_discounted_rewards = tf.convert_to_tensor(repl_discounted_rewards)
>>>>>>> 2af024a3
            
            model_loss = model.loss(repl_states, repl_actions, repl_discounted_rewards)

        gradients = tape.gradient(model_loss, model.trainable_variables)
        model.optimizer.apply_gradients(zip(gradients, model.trainable_variables))
        loss.append(rewards[-1]) #reward at end of batch
    visualize_linegraph(loss)
    pass


def test(test_data, model, tickers):
    """
    the test function: DOCSTRING TO BE WRITTEN
    """
    # TODO: use some kind of evaluation metric to determine how good our model is
    # TODO: 0) batch the train_data, and for each batch:
    # TODO: 1) generate an episode, put it in the memory buffer (use generate_episode() from stock_env.py)
    # TODO: 2) sample a batch of (state, action, reward) from the memory buffer
    # TODO: 3) compute the discounted rewards
    # TODO: 4) compute the loss, run back prop on the model

    print("testing")
    env = StockEnv(test_data, is_testing = True)
    states, actions, rewards = env.generate_episode(model)

    print(f'final cash: {rewards[-1]}')

def main():
    """
    probabilities = NaN error occurs occasionally.
    """
    NUM_EPOCH = 1
    # TODO: parse cmd line arguments if needed
    # TODO: import preprocessed data from file in the current directory
    # TODO: decide if train from beginning, or load a previously trained model
    # TODO: create an instance of the agent
    # TODO: train
    # TODO: test

    train_data, test_data, tickers = get_data()
    num_stocks, num_days, datum_size = test_data.shape
    past_num = 50

    model = PolicyGradientAgent(datum_size, num_stocks, past_num)

    for i in range(NUM_EPOCH):
        print(f'EPOCH: --------------------------------{i}')
        start_day = randint(0, train_data.shape[1] - model.past_num - model.batch_size)
        sample = train_data[:,start_day:, :]
        train(train_data, model)  #change to sample for random initial time step

    test(test_data, model, tickers)
    print("END")

if __name__ == '__main__':
    main()<|MERGE_RESOLUTION|>--- conflicted
+++ resolved
@@ -32,20 +32,11 @@
             states, actions, rewards = env.generate_episode(model)
             discounted_rewards = discount(rewards)
             model.remember(states, actions, discounted_rewards)
-<<<<<<< HEAD
             repl_states, repl_actions, repl_discounted_rewards = model.experience_replay()
-            
             repl_states = tf.convert_to_tensor(repl_states)
             repl_actions = tf.convert_to_tensor(repl_actions)
             repl_discounted_rewards = tf.convert_to_tensor(repl_discounted_rewards)
-=======
-            # repl_states, repl_actions, repl_discounted_rewards = model.experience_replay()
-            repl_states, repl_actions, repl_discounted_rewards = states, actions, discounted_rewards
-            # TODO: remove this after experience replay is finished
-            # repl_states = tf.convert_to_tensor(repl_states)
-            # repl_actions = tf.convert_to_tensor(repl_actions)
-            # repl_discounted_rewards = tf.convert_to_tensor(repl_discounted_rewards)
->>>>>>> 2af024a3
+            #repl_states, repl_actions, repl_discounted_rewards = states, actions, discounted_rewards
             
             model_loss = model.loss(repl_states, repl_actions, repl_discounted_rewards)
 
