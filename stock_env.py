--- conflicted
+++ resolved
@@ -1,20 +1,6 @@
-<<<<<<< HEAD
 import tensorflow as tf
 import numpy as np
 from preprocess import get_data
-
-=======
-def generate_episode(states, model):
-    """
-    generate an episode of experience based on the model's current policy and given states
-    stops generating when episode_length > num_states, or the agent is broke (check using model.capital)
-    since we are doing day trading, num_states = num_days (each day is a state)
-    this assumes that the agent's actions have no impact on the stock environment.
-    reminder: a state is (open, high, low, close, adjusted close, volume)
-
-    :param states: a bunch of states, of size [num_stocks, state_size, num_states]
-    :param model: the RL agent, which contains a policy of which actions to take
->>>>>>> 1e4236e7
 
 class StockEnv():
     def __init__(self,
