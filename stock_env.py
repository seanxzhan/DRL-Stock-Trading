import tensorflow as tf
import numpy as np
from preprocess import get_data

class StockEnv():
    def __init__(self,
                 is_testing=False,
                 initial_cash=1000,
                 buy_sell_amt=100,
                 exit_threshold=0,
                 max_days=None,
                 inflation_annual=0.02,
                 interest_annual=0.03,
                 borrow_interest_annual=0.03,
                 transaction_penalty=0.0001):
        """
        Initializes a stock environment. The environment handles penalties resulting from inflation
        and borrowing. It ensures that the episode will exit when total cash value of assets < exit_threshold.

        Args:
            is_testing (boolean)
            initial_cash (number)
            buy_sell_amt (number): cash amount to buy or sell
            exit_threshold (number): minimum total cash value of assets
            max_days (number): maximum number of days to run
            inflation_annual (number): annual inflation rate
            interest_annual (number): annual interest rate
            borrow_interest_annual (number): annual stock loan fee
            transaction_penalty (number): transaction fee percentage
        """
        days_per_year = 261  # number of trading days per year
        self.initial_cash = initial_cash
        self.buy_sell_amt = buy_sell_amt
        self.exit_threshold = exit_threshold
        self.max_days = max_days
        self.inflation = inflation_annual / days_per_year  # daily penalty on all assets
        self.interest = interest_annual / days_per_year  # daily penalty on borrowed cash
        self.borrow_interest = borrow_interest_annual / days_per_year  # daily penalty on borrowed stocks
        self.transaction_penalty = transaction_penalty

        data = get_data()  # pricing data
        self.pricing_data = data[1] if is_testing else data[0]

    def generate_episode(self, model):
        """
        generate an episode of experience based on the model's current policy
        episode stops when the end of the pricing data is reached, or the agent is broke
        the environment handles recalculation of cash on hand, cash value of stocks, and total cash value of assets

        :param model: the RL agent, which contains a policy of which actions to take

        :return tuple of lists (states, actions, rewards), where each list is of episode_length. Note that
                episode_length is not necessarily the same as num_states, because the agent might be broke and
                terminate the episode early.

                Each state is a tuple (<price_history>, <portfolio>) where price_history is of shape
                (model.num_stocks, model.past_num, datum_size), and portfolio is of shape (model.num_stocks+1,)
                where portfolio[model.num_stocks] = current cash on hand. Each element of portfolio in indices
                0 to model.num_stocks-1 is the cash value invested in the corresponding asset.

                Each action is of shape (model.num_stocks,) containing values of 0 (hold), 1 (buy), or 2 (sell),
                corresponding to the action taken for a stock.

                Each reward is a scalar representing the reward (i.e. total cash value of the portfolio).
        """
        states = []
        actions = []
        rewards = []

        past_num = model.past_num
        num_stocks = model.num_stocks

        timestep = past_num  # we start on day number <past_num>
        timestep_stop = tf.shape(self.pricing_data)[1] + 1 if self.max_days is None else timestep + self.max_days
        portfolio_cash = [0] * (num_stocks + 1)  # cash value of each asset
        portfolio_cash[num_stocks] = self.initial_cash  # cash on hand
        portfolio_shares = [0] * num_stocks  # shares of each stock owned
        total_cash_value = self.initial_cash

        # ================ GENERATION ================
<<<<<<< HEAD
        while total_cash_value > exit_threshold:
            if timestep >= timestep_stop:  # we've reached the end of pricing_data
=======
        while total_cash_value > self.exit_threshold:
            if timestep > max_timestep:  # we've reached the end of pricing_data
>>>>>>> 1b85c4f7
                break

            sliced_price_history = self.pricing_data[:, timestep -
                                                     past_num:timestep, :]
            closing_prices = np.reshape(sliced_price_history[:, past_num, 3],
                                        (-1, ))

            # recalculate portfolio_cash based on new prices
            portfolio_cash[:-1] = portfolio_shares * closing_prices

            action = []  # joint action across all stocks
            transactions = 0  # number of buys and sells
            state = (sliced_price_history, portfolio_cash)
            probabilities = model.call([state]).numpy()[0]  # batch_sz=1

            # sample actions
            for i in range(num_stocks):
                # 0=hold 1=buy 2=sell
                subaction = np.random.choice(3, 1, p=probabilities[i])[0]
                action.append(subaction)
                if subaction == 1:  # buy
                    portfolio_cash[num_stocks] -= self.buy_sell_amt
                    portfolio_cash[i] += self.buy_sell_amt
                    portfolio_shares[i] += (self.buy_sell_amt /
                                            closing_prices[i])
                    transactions += 1
                elif subaction == 2:  # sell
                    portfolio_cash[num_stocks] += self.buy_sell_amt
                    portfolio_cash[i] -= self.buy_sell_amt
                    portfolio_shares[i] -= (self.buy_sell_amt /
                                            closing_prices[i])
                    transactions += 1

            # transaction fees
            portfolio_cash[num_stocks] -= (transactions * self.buy_sell_amt *
                                           self.transaction_penalty)
            # borrowing stocks
            for i in range(num_stocks):
                if portfolio_cash[i] < 0:
                    portfolio_cash[num_stocks] += (portfolio_cash[i] *
                                                   self.borrow_interest)
            # borrowing cash
            if portfolio_cash[num_stocks] < 0:
                portfolio_cash[num_stocks] *= 1 + self.interest
            # inflation
            portfolio_cash *= 1 - self.inflation
            # recalculate total_cash_value
            total_cash_value = np.sum(portfolio_cash)

            states.append(state)
            actions.append(action)
            rewards.append(total_cash_value)
            timestep += 1

        return states, actions, rewards


def discount(rewards, discount_factor=.99):
    """
    Takes in a list of rewards for each time step in an episode, and returns a list of the discounted rewards
    for each time step.

    :param rewards: List of rewards from an episode [r_{t1},r_{t2},...]
    :param discount_factor: Gamma discounting factor to use, defaults to .99
    :returns: discounted_rewards: list containing the discounted rewards for each time step in the original rewards list
    """
    length = len(rewards)
    discounted = np.zeros((length, ))
    accum = 0
    for i in range(length):
        accum = accum * discount_factor + rewards[length - i - 1]
        discounted[length - i - 1] = accum
    return discounted<|MERGE_RESOLUTION|>--- conflicted
+++ resolved
@@ -78,13 +78,8 @@
         total_cash_value = self.initial_cash
 
         # ================ GENERATION ================
-<<<<<<< HEAD
-        while total_cash_value > exit_threshold:
+        while total_cash_value > self.exit_threshold:
             if timestep >= timestep_stop:  # we've reached the end of pricing_data
-=======
-        while total_cash_value > self.exit_threshold:
-            if timestep > max_timestep:  # we've reached the end of pricing_data
->>>>>>> 1b85c4f7
                 break
 
             sliced_price_history = self.pricing_data[:, timestep -
